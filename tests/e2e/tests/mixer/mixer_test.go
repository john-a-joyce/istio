// Copyright 2017 Istio Authors
//
// Licensed under the Apache License, Version 2.0 (the "License");
// you may not use this file except in compliance with the License.
// You may obtain a copy of the License at
//
//     http://www.apache.org/licenses/LICENSE-2.0
//
// Unless required by applicable law or agreed to in writing, software
// distributed under the License is distributed on an "AS IS" BASIS,
// WITHOUT WARRANTIES OR CONDITIONS OF ANY KIND, either express or implied.
// See the License for the specific language governing permissions and
// limitations under the License.

// Package mixer defines integration tests that validate working mixer
// functionality in context of a test Istio-enabled cluster.
package mixer

import (
	"context"
	"errors"
	"flag"
	"fmt"
	"io/ioutil"
	"math"
	"net"
	"net/http"
	"os"
	"path/filepath"
	"strings"
	"testing"
	"time"

	"github.com/prometheus/client_golang/api"
	"github.com/prometheus/client_golang/api/prometheus/v1"
	"github.com/prometheus/common/model"

	"fortio.org/fortio/fhttp"

	// flog "fortio.org/fortio/log"
	"fortio.org/fortio/periodic"

	"istio.io/istio/pkg/log"
	"istio.io/istio/pkg/test/kube"
	"istio.io/istio/tests/e2e/framework"
	"istio.io/istio/tests/util"
)

const (
	bookinfoSampleDir     = "samples/bookinfo"
	yamlExtension         = "yaml"
	deploymentDir         = "platform/kube"
	bookinfoYaml          = "bookinfo"
	remotebookinfoYaml    = "remotebookinfo"
	bookinfoRatingsv2Yaml = "bookinfo-ratings-v2"
	bookinfoDbYaml        = "bookinfo-db"
	sleepYaml             = "samples/sleep/sleep"
	mixerTestDataDir      = "tests/e2e/tests/mixer/testdata"

	prometheusPort   = uint16(9090)
	mixerMetricsPort = uint16(42422)
	productPagePort  = uint16(10000)

	srcLabel           = "source_service"
	srcPodLabel        = "source_pod"
	srcWorkloadLabel   = "source_workload"
	srcOwnerLabel      = "source_owner"
	srcUIDLabel        = "source_workload_uid"
	destLabel          = "destination_service"
	destPodLabel       = "destination_pod"
	destWorkloadLabel  = "destination_workload"
	destOwnerLabel     = "destination_owner"
	destUIDLabel       = "destination_workload_uid"
	destContainerLabel = "destination_container"
	responseCodeLabel  = "response_code"
	reporterLabel      = "reporter"

	// This namespace is used by default in all mixer config documents.
	// It will be replaced with the test namespace.
	templateNamespace = "istio-system"

	checkPath  = "/istio.mixer.v1.Mixer/Check"
	reportPath = "/istio.mixer.v1.Mixer/Report"

	testRetryTimes = 5

	redisInstallDir  = "stable/redis"
	redisInstallName = "redis-release"
)

type testConfig struct {
	*framework.CommonConfig
	rulesDir string
}

var (
	tc        *testConfig
	testFlags = &framework.TestFlags{
		Ingress: true,
		Egress:  true,
	}
	configVersion      = "v1alpha3"
	ingressName        = "ingressgateway"
	productPageTimeout = 60 * time.Second

	networkingDir               = "networking"
	policyDir                   = "policy"
	rateLimitRule               = "mixer-rule-ratings-ratelimit"
	denialRule                  = "mixer-rule-ratings-denial"
	ingressDenialRule           = "mixer-rule-ingress-denial"
	newTelemetryRule            = "mixer-rule-additional-telemetry"
	kubeenvTelemetryRule        = "mixer-rule-kubernetesenv-telemetry"
	destinationRuleAll          = "destination-rule-all"
	routeAllRule                = "virtual-service-all-v1"
	routeReviewsVersionsRule    = "virtual-service-reviews-v2-v3"
	routeReviewsV3Rule          = "virtual-service-reviews-v3"
	tcpDbRule                   = "virtual-service-ratings-db"
	bookinfoGateway             = "bookinfo-gateway"
	redisQuotaRollingWindowRule = "mixer-rule-ratings-redis-quota-rolling-window"
	redisQuotaFixedWindowRule   = "mixer-rule-ratings-redis-quota-fixed-window"

	defaultRules []string
	rules        []string
)

func init() {
	testFlags.Init()
}

// Setup is called from framework package init().
func (t *testConfig) Setup() (err error) {
	defer func() {
		if err != nil {
			dumpK8Env()
		}
	}()

	drs := []*string{&bookinfoGateway, &destinationRuleAll, &routeAllRule}
	for _, dr := range drs {
		*dr = filepath.Join(bookinfoSampleDir, networkingDir, *dr)
		defaultRules = append(defaultRules, *dr)
	}

	rs := []*string{&rateLimitRule, &denialRule, &ingressDenialRule, &newTelemetryRule,
		&kubeenvTelemetryRule}
	for _, r := range rs {
		*r = filepath.Join(bookinfoSampleDir, policyDir, *r)
		rules = append(rules, *r)
	}

	rs = []*string{&routeReviewsVersionsRule, &routeReviewsV3Rule, &tcpDbRule}
	for _, r := range rs {
		*r = filepath.Join(bookinfoSampleDir, networkingDir, *r)
		rules = append(rules, *r)
	}

	rs = []*string{&redisQuotaRollingWindowRule, &redisQuotaFixedWindowRule}
	for _, r := range rs {
		*r = filepath.Join(mixerTestDataDir, *r)
		rules = append(rules, *r)
	}

	log.Infof("new rule %s", rateLimitRule)
	log.Infof("Rules are default: %v, test-specific: %v", defaultRules, rules)
	for _, rule := range append(defaultRules, rules...) {
		err = copyRuleToFilesystem(t, rule)
		if err != nil {
			return nil
		}
	}

	if !util.CheckPodsRunning(tc.Kube.Namespace, tc.Kube.KubeConfig) {
		return fmt.Errorf("can't get all pods running")
	}

	if err = setupDefaultRouting(); err != nil {
		return err
	}
	allowRuleSync()

	// pre-warm the system. we don't care about what happens with this
	// request, but we want Mixer, etc., to be ready to go when the actual
	// Tests start.
	if err = visitProductPage(30*time.Second, 200); err != nil {
		log.Infof("initial product page request failed: %v", err)
	}

	allowPrometheusSync()

	return
}

func copyRuleToFilesystem(t *testConfig, rule string) error {
	src := getSourceRulePath(rule)
	dest := getDestinationRulePath(t, rule)
	log.Infof("Copying rule %s from %s to %s", rule, src, dest)
	ori, err := ioutil.ReadFile(src)
	if err != nil {
		log.Errorf("Failed to read original rule file %s", src)
		return err
	}
	content := string(ori)

	err = os.MkdirAll(filepath.Dir(dest), 0700)
	if err != nil {
		log.Errorf("Failed to create the directory %s", filepath.Dir(dest))
		return err
	}

	err = ioutil.WriteFile(dest, []byte(content), 0600)
	if err != nil {
		log.Errorf("Failed to write into new rule file %s", dest)
		return err
	}

	return nil
}

func getSourceRulePath(rule string) string {
	return util.GetResourcePath(filepath.Join(rule + "." + yamlExtension))
}

func getDestinationRulePath(t *testConfig, rule string) string {
	return filepath.Join(t.rulesDir, rule+"."+yamlExtension)
}

func setupDefaultRouting() error {
	log.Infof("setupDefaultRouting for %s", configVersion)
	if err := applyRules(defaultRules); err != nil {
		return fmt.Errorf("could not apply rules '%s': %v", defaultRules, err)
	}
	standby := 0
	for i := 0; i <= testRetryTimes; i++ {
		time.Sleep(time.Duration(standby) * time.Second)
		var gateway string
		var errGw error

		gateway, errGw = getIngressOrGateway()
		if errGw != nil {
			return errGw
		}

		resp, err := http.Get(fmt.Sprintf("%s/productpage", gateway))
		if err != nil {
			log.Infof("Error talking to productpage: %s", err)
		} else {
			log.Infof("Get from page: %d", resp.StatusCode)
			if resp.StatusCode == http.StatusOK {
				log.Info("Get response from product page!")
				break
			}
			closeResponseBody(resp)
		}
		if i == testRetryTimes {
			return errors.New("unable to set default route")
		}
		standby += 5
		log.Errorf("Couldn't get to the bookinfo product page, trying again in %d second", standby)
	}

	log.Info("Success! Default route got expected response")
	return nil
}

func applyRules(ruleKeys []string) error {
	for _, ruleKey := range ruleKeys {
		rule := getDestinationRulePath(tc, ruleKey)
		if err := util.KubeApply(tc.Kube.Namespace, rule, tc.Kube.KubeConfig); err != nil {
			//log.Errorf("Kubectl apply %s failed", rule)
			return err
		}
	}
	log.Info("Waiting for rules to propagate...")
	time.Sleep(time.Duration(30) * time.Second)
	return nil
}

func (t *testConfig) Teardown() error {
	return deleteAllRoutingConfig()
}

func deleteAllRoutingConfig() error {

	drs := []*string{&routeAllRule, &destinationRuleAll, &bookinfoGateway}

	var err error
	for _, dr := range drs {
		if err = deleteRoutingConfig(*dr); err != nil {
			log.Errorf("could not delete routing config: %v", err)
		}

	}

	return err
}

type promProxy struct {
	namespace        string
	portFwdProcesses []kube.PortForwarder
}

func newPromProxy(namespace string) *promProxy {
	return &promProxy{
		namespace: namespace,
	}
}

func dumpK8Env() {
	_, _ = util.Shell("kubectl --namespace %s get pods -o wide", tc.Kube.Namespace)

	podLogs("istio="+ingressName, ingressName, tc.Kube.KubeConfig)
	podLogs("istio=mixer", "mixer", tc.Kube.KubeConfig)
	podLogs("istio=pilot", "discovery", tc.Kube.KubeConfig)
	podLogs("app=productpage", "istio-proxy", tc.Kube.KubeConfig)
	if tc.Kube.RemoteKubeConfig != "" {
		_, _ = util.Shell("kubectl --namespace %s get pods -o wide --kubeconfig=%s", tc.Kube.Namespace, tc.Kube.RemoteKubeConfig)
	}

}

func podID(labelSelector string, kubeConfig string) (pod string, err error) {

	pod, err = util.Shell("kubectl -n %s get pod -l %s -o jsonpath='{.items[0].metadata.name}' --kubeconfig=%s",
		tc.Kube.Namespace, labelSelector, kubeConfig)

	if err != nil {
		log.Warnf("could not get %s pod: %v", labelSelector, err)
		return
	}
	pod = strings.Trim(pod, "'")
	log.Infof("%s pod name: %s", labelSelector, pod)
	return
}

func deployment(labelSelector string) (name, owner, uid string, err error) {
	name, err = util.Shell("kubectl -n %s get deployment -l %s -o jsonpath='{.items[0].metadata.name}'", tc.Kube.Namespace, labelSelector)
	if err != nil {
		log.Warnf("could not get %s deployment: %v", labelSelector, err)
		return
	}
	log.Infof("%s deployment name: %s", labelSelector, name)
	uid = fmt.Sprintf("istio://%s/workloads/%s", tc.Kube.Namespace, name)
	selfLink, err := util.Shell("kubectl -n %s get deployment -l %s -o jsonpath='{.items[0].metadata.selfLink}'", tc.Kube.Namespace, labelSelector)
	if err != nil {
		log.Warnf("could not get deployment %s self link: %v", name, err)
		return
	}
	log.Infof("deployment %s self link: %s", labelSelector, selfLink)
	owner = fmt.Sprintf("kubernetes:/%s", selfLink)
	return
}

func podLogs(labelSelector string, container string, kubeconfig string) {
	pod, err := podID(labelSelector, kubeconfig)
	if err != nil {
		return
	}
	log.Info("Expect and ignore an error getting crash logs when there are no crash (-p invocation)")
	_, _ = util.Shell("kubectl --namespace %s logs %s -c %s --tail=40 -p --kubeconfig=%s", tc.Kube.Namespace, pod, container, kubeconfig)
	_, _ = util.Shell("kubectl --namespace %s logs %s -c %s --tail=40 --kubeconfig=%s", tc.Kube.Namespace, pod, container, kubeconfig)
}

// portForward sets up local port forward to the pod specified by the "app" label
func (p *promProxy) portForward(labelSelector string, localPort, remotePort uint16) error {
	log.Infof("Setting up %s proxy", labelSelector)
	options := &kube.PodSelectOptions{
		PodNamespace:  p.namespace,
		LabelSelector: labelSelector,
	}
	accessor, err := kube.NewAccessor(tc.Kube.KubeConfig)
	if err != nil {
		log.Errorf("Error creating accessor: %v", err)
		return err
	}
	forwarder, err := accessor.NewPortForwarder(options, localPort, remotePort)
	if err != nil {
		log.Errorf("Error creating port forwarder: %v", err)
		return err
	}
	if err := forwarder.Start(); err != nil {
		log.Errorf("Error starting port forwarder: %v", err)
		return err
	}
	p.portFwdProcesses = append(p.portFwdProcesses, forwarder)

	// Give it some time since process is launched in the background
	time.Sleep(3 * time.Second)
	if _, err = net.DialTimeout("tcp", forwarder.Address(), 5*time.Second); err != nil {
		log.Errorf("Failed to port forward: %s", err)
		return err
	}

	log.Infof("running %s port-forward in background", labelSelector)
	return nil
}

func (p *promProxy) Setup() error {
	var err error

	if err = util.WaitForDeploymentsReady(tc.Kube.Namespace, time.Minute*2, tc.Kube.KubeConfig); err != nil {
		return fmt.Errorf("could not establish prometheus proxy: pods not ready: %v", err)
	}

	if err = p.portForward("app=prometheus", prometheusPort, prometheusPort); err != nil {
		return err
	}

	if err = p.portForward("istio-mixer-type=telemetry", mixerMetricsPort, mixerMetricsPort); err != nil {
		return err
	}

	return p.portForward("app=productpage", productPagePort, uint16(9080))
}

func (p *promProxy) Teardown() (err error) {
	log.Info("Cleaning up mixer proxy")
	for _, pf := range p.portFwdProcesses {
		pf.Close()
	}
	return
}
func TestMain(m *testing.M) {
	flag.Parse()
	check(framework.InitLogging(), "cannot setup logging")
	check(setTestConfig(), "could not create TestConfig")
	tc.Cleanup.RegisterCleanable(tc)
	os.Exit(tc.RunTest(m))
}

func setTestConfig() error {
	cc, err := framework.NewCommonConfig("mixer_test")
	if err != nil {
		return err
	}
	tc = new(testConfig)
	tc.CommonConfig = cc
	tmpDir, err := ioutil.TempDir(os.TempDir(), "mixer_test")
	if err != nil {
		return err
	}
	tc.rulesDir = tmpDir
	demoApps := []framework.App{
		{
			AppYaml:    getBookinfoResourcePath(bookinfoYaml),
			KubeInject: true,
		},
		{
			AppYaml:    getBookinfoResourcePath(bookinfoRatingsv2Yaml),
			KubeInject: true,
		},
		{
			AppYaml:    getBookinfoResourcePath(bookinfoDbYaml),
			KubeInject: true,
		},
		{
			AppYaml:    util.GetResourcePath(sleepYaml + "." + yamlExtension),
			KubeInject: true,
		},
	}
	for i := range demoApps {
		tc.Kube.AppManager.AddApp(&demoApps[i])
	}
	if tc.Kube.RemoteKubeConfig != "" {
		remoteDemoApps := []framework.App{
			{
				AppYaml:    getBookinfoResourcePath(remotebookinfoYaml),
				KubeInject: true,
			},
			{
				AppYaml:    util.GetResourcePath(sleepYaml + "." + yamlExtension),
				KubeInject: true,
			},
		}
		for i := range remoteDemoApps {
			tc.Kube.RemoteAppManager.AddApp(&remoteDemoApps[i])
		}
	}
	mp := newPromProxy(tc.Kube.Namespace)
	tc.Cleanup.RegisterCleanable(mp)
	return nil
}

func fatalf(t *testing.T, format string, args ...interface{}) {
	dumpK8Env()
	t.Fatalf(format, args...)
}

func errorf(t *testing.T, format string, args ...interface{}) {
	dumpK8Env()
	t.Errorf(format, args...)
}

func TestMetric(t *testing.T) {
	checkMetricReport(t, destLabel, fqdn("productpage"))
}

func TestIngressMetric(t *testing.T) {
	checkMetricReport(t, srcWorkloadLabel, "istio-"+ingressName)
}

// checkMetricReport checks whether report works for the given service
// by visiting productpage and comparing request_count metric.
func checkMetricReport(t *testing.T, label, labelValue string) {
	// setup prometheus API
	promAPI, err := promAPI()
	if err != nil {
		t.Fatalf("Could not build prometheus API client: %v", err)
	}

	t.Logf("Check request count metric for %q=%q", label, labelValue)

	// establish baseline by querying request count metric.
	t.Log("establishing metrics baseline for test...")
	query := fmt.Sprintf("istio_requests_total{%s=\"%s\"}", label, labelValue)
	t.Logf("prometheus query: %s", query)
	value, err := promAPI.Query(context.Background(), query, time.Now())
	if err != nil {
		t.Fatalf("Could not get metrics from prometheus: %v", err)
	}

	prior200s, err := vectorValue(value, map[string]string{responseCodeLabel: "200"})
	if err != nil {
		t.Logf("error getting prior 200s, using 0 as value (msg: %v)", err)
		prior200s = 0
	}

	t.Logf("Baseline established: prior200s = %f", prior200s)
	t.Log("Visiting product page...")

	// visit product page.
	if errNew := visitProductPage(productPageTimeout, http.StatusOK); errNew != nil {
		t.Fatalf("Test app setup failure: %v", errNew)
	}
	allowPrometheusSync()

	t.Log("Successfully sent request(s) to /productpage; checking metrics...")

	query = fmt.Sprintf("istio_requests_total{%s=\"%s\",%s=\"200\"}", label, labelValue, responseCodeLabel)
	t.Logf("prometheus query: %s", query)
	value, err = promAPI.Query(context.Background(), query, time.Now())
	if err != nil {
		fatalf(t, "Could not get metrics from prometheus: %v", err)
	}
	t.Logf("promvalue := %s", value.String())

	got, err := vectorValue(value, map[string]string{})
	if err != nil {
		t.Logf("prometheus values for istio_requests_total:\n%s", promDump(promAPI, "istio_requests_total"))
		fatalf(t, "Could not find metric value: %v", err)
	}
	t.Logf("Got request_count (200s) of: %f", got)
	t.Logf("Actual new requests observed: %f", got-prior200s)

	want := float64(1)
	if (got - prior200s) < want {
		t.Logf("prometheus values for istio_requests_total:\n%s", promDump(promAPI, "istio_requests_total"))
		errorf(t, "Bad metric value: got %f, want at least %f", got-prior200s, want)
	}
}

func TestTcpMetrics(t *testing.T) {
	if err := replaceRouteRule(tcpDbRule); err != nil {
		t.Fatalf("Could not update reviews routing rule: %v", err)
	}
	defer func() {
		if err := deleteRoutingConfig(tcpDbRule); err != nil {
			t.Fatalf("Could not delete reviews routing rule: %v", err)
		}
	}()
	allowRuleSync()

	if err := visitProductPage(productPageTimeout, http.StatusOK); err != nil {
		t.Fatalf("Test app setup failure: %v", err)
	}
	allowPrometheusSync()

	log.Info("Successfully sent request(s) to /productpage; checking metrics...")

	promAPI, err := promAPI()
	if err != nil {
		fatalf(t, "Could not build prometheus API client: %v", err)
	}
	query := fmt.Sprintf("istio_tcp_sent_bytes_total{destination_app=\"%s\"}", "mongodb")
	t.Logf("prometheus query: %s", query)
	value, err := promAPI.Query(context.Background(), query, time.Now())
	if err != nil {
		fatalf(t, "Could not get metrics from prometheus: %v", err)
	}
	log.Infof("promvalue := %s", value.String())

	got, err := vectorValue(value, map[string]string{})
	if err != nil {
		t.Logf("prometheus values for istio_tcp_sent_bytes_total:\n%s", promDump(promAPI, "istio_tcp_sent_bytes_total"))
		fatalf(t, "Could not find metric value: %v", err)
	}
	t.Logf("tcp_sent_bytes_total: %f", got)
	want := float64(1)
	if got < want {
		t.Logf("prometheus values for istio_tcp_sent_bytes_total:\n%s", promDump(promAPI, "istio_tcp_sent_bytes_total"))
		errorf(t, "Bad metric value: got %f, want at least %f", got, want)
	}

	query = fmt.Sprintf("istio_tcp_received_bytes_total{destination_app=\"%s\"}", "mongodb")
	t.Logf("prometheus query: %s", query)
	value, err = promAPI.Query(context.Background(), query, time.Now())
	if err != nil {
		fatalf(t, "Could not get metrics from prometheus: %v", err)
	}
	log.Infof("promvalue := %s", value.String())

	got, err = vectorValue(value, map[string]string{})
	if err != nil {
		t.Logf("prometheus values for istio_tcp_received_bytes_total:\n%s", promDump(promAPI, "istio_tcp_received_bytes_total"))
		fatalf(t, "Could not find metric value: %v", err)
	}
	t.Logf("tcp_received_bytes_total: %f", got)
	if got < want {
		t.Logf("prometheus values for istio_tcp_received_bytes_total:\n%s", promDump(promAPI, "istio_tcp_received_bytes_total"))
		errorf(t, "Bad metric value: got %f, want at least %f", got, want)
	}
}

func TestNewMetrics(t *testing.T) {
	if err := applyMixerRule(newTelemetryRule); err != nil {
		fatalf(t, "could not create required mixer rule: %v", err)
	}

	defer func() {
		if err := deleteMixerRule(newTelemetryRule); err != nil {
			t.Logf("could not clear rule: %v", err)
		}
	}()

	dumpK8Env()
	allowRuleSync()

	if err := visitProductPage(productPageTimeout, http.StatusOK); err != nil {
		fatalf(t, "Test app setup failure: %v", err)
	}

	log.Info("Successfully sent request(s) to /productpage; checking metrics...")
	allowPrometheusSync()
	promAPI, err := promAPI()
	if err != nil {
		fatalf(t, "Could not build prometheus API client: %v", err)
	}
	query := fmt.Sprintf("istio_response_bytes_count{%s=\"%s\",%s=\"200\"}", destLabel, fqdn("productpage"), responseCodeLabel)
	t.Logf("prometheus query: %s", query)
	value, err := promAPI.Query(context.Background(), query, time.Now())
	if err != nil {
		fatalf(t, "Could not get metrics from prometheus: %v", err)
	}
	log.Infof("promvalue := %s", value.String())

	got, err := vectorValue(value, map[string]string{})
	if err != nil {
		t.Logf("prometheus values for istio_response_bytes_count:\n%s", promDump(promAPI, "istio_response_bytes_count"))
		t.Logf("prometheus values for istio_requests_total:\n%s", promDump(promAPI, "istio_requests_total"))
		fatalf(t, "Could not find metric value: %v", err)
	}
	want := float64(1)
	if got < want {
		t.Logf("prometheus values for istio_response_bytes_count:\n%s", promDump(promAPI, "istio_response_bytes_count"))
		t.Logf("prometheus values for istio_requests_total:\n%s", promDump(promAPI, "istio_requests_total"))
		errorf(t, "Bad metric value: got %f, want at least %f", got, want)
	}
}

func TestKubeenvMetrics(t *testing.T) {
	if err := applyMixerRule(kubeenvTelemetryRule); err != nil {
		fatalf(t, "could not create required mixer rule: %v", err)
	}

	defer func() {
		if err := deleteMixerRule(kubeenvTelemetryRule); err != nil {
			t.Logf("could not clear rule: %v", err)
		}
	}()

	allowRuleSync()

	if err := visitProductPage(productPageTimeout, http.StatusOK); err != nil {
		fatalf(t, "Test app setup failure: %v", err)
	}

	log.Info("Successfully sent request(s) to /productpage; checking metrics...")
	allowPrometheusSync()
	promAPI, err := promAPI()
	if err != nil {
		fatalf(t, "Could not build prometheus API client: %v", err)
	}
	productPagePod, err := podID("app=productpage", tc.Kube.KubeConfig)
	if err != nil {
		fatalf(t, "Could not get productpage pod ID: %v", err)
	}
	productPageWorkloadName, productPageOwner, productPageUID, err := deployment("app=productpage")
	if err != nil {
		fatalf(t, "Could not get productpage deployment metadata: %v", err)
	}
	ingressPod, err := podID(fmt.Sprintf("istio=%s", ingressName), tc.Kube.KubeConfig)
	if err != nil {
		fatalf(t, "Could not get ingress pod ID: %v", err)
	}
	ingressWorkloadName, ingressOwner, ingressUID, err := deployment(fmt.Sprintf("istio=%s", ingressName))
	if err != nil {
		fatalf(t, "Could not get ingress deployment metadata: %v", err)
	}

	query := fmt.Sprintf("istio_kube_request_count{%s=\"%s\",%s=\"%s\",%s=\"%s\",%s=\"%s\",%s=\"%s\",%s=\"%s\",%s=\"%s\",%s=\"%s\",%s=\"%s\",%s=\"200\"}",
		srcPodLabel, ingressPod, srcWorkloadLabel, ingressWorkloadName, srcOwnerLabel, ingressOwner, srcUIDLabel, ingressUID,
		destPodLabel, productPagePod, destWorkloadLabel, productPageWorkloadName, destOwnerLabel, productPageOwner, destUIDLabel, productPageUID,
		destContainerLabel, "productpage", responseCodeLabel)
	t.Logf("prometheus query: %s", query)
	value, err := promAPI.Query(context.Background(), query, time.Now())
	if err != nil {
		fatalf(t, "Could not get metrics from prometheus: %v", err)
	}
	log.Infof("promvalue := %s", value.String())

	got, err := vectorValue(value, map[string]string{})
	if err != nil {
		t.Logf("prometheus values for istio_kube_request_count:\n%s", promDump(promAPI, "istio_kube_request_count"))
		fatalf(t, "Error get metric value: %v", err)
	}
	want := float64(1)
	if got < want {
		errorf(t, "Bad metric value: got %f, want at least %f", got, want)
	}
}

func TestDenials(t *testing.T) {
	testDenials(t, denialRule)
}

func TestIngressDenials(t *testing.T) {
	testDenials(t, ingressDenialRule)
}

// testDenials checks that the given rule could deny requests to productpage unless x-user is set in header.
func testDenials(t *testing.T, rule string) {
	if err := visitProductPage(productPageTimeout, http.StatusOK); err != nil {
		fatalf(t, "Test app setup failure: %v", err)
	}

	// deny rule will deny all requests to product page unless
	// ["x-user"] header is set.
	log.Infof("Denials: block productpage if x-user header is john")
	if err := applyMixerRule(rule); err != nil {
		fatalf(t, "could not create required mixer rule: %v", err)
	}

	defer func() {
		if err := deleteMixerRule(rule); err != nil {
			t.Logf("could not clear rule: %v", err)
		}
	}()

	time.Sleep(10 * time.Second)

	// Product page should not be accessible anymore.
	log.Infof("Denials: ensure productpage is denied access for user john")
	if err := visitProductPage(productPageTimeout, http.StatusForbidden, &header{"x-user", "john"}); err != nil {
		fatalf(t, "product page was not denied: %v", err)
	}

	// Product page *should be* accessible with x-user header.
	log.Infof("Denials: ensure productpage is accessible for testuser")
	if err := visitProductPage(productPageTimeout, http.StatusOK, &header{"x-user", "testuser"}); err != nil {
		fatalf(t, "product page was not denied: %v", err)
	}
}

// TestIngressCheckCache tests that check cache works in Ingress.
func TestIngressCheckCache(t *testing.T) {
	//t.Skip("https://github.com/istio/istio/issues/6309")

	// Apply denial rule to istio-ingress, so that only request with ["x-user"] could go through.
	// This is to make the test focus on ingress check cache.
	t.Logf("block request through ingress if x-user header is john")
	if err := applyMixerRule(ingressDenialRule); err != nil {
		fatalf(t, "could not create required mixer rule: %v", err)
	}
	defer func() {
		if err := deleteMixerRule(ingressDenialRule); err != nil {
			t.Logf("could not clear rule: %v", err)
		}
	}()
	allowRuleSync()

	// Visit product page through ingress should all be denied.
	visit := func() error {
		url := fmt.Sprintf("%s/productpage", getIngressOrFail(t))
		// Send 100 requests in a relative short time to make sure check cache will be used.
		httpOptions := fhttp.HTTPOptions{
			URL: url,
		}
		httpOptions.AddAndValidateExtraHeader("x-user: john")
		opts := fhttp.HTTPRunnerOptions{
			RunnerOptions: periodic.RunnerOptions{
				QPS:        10,
				Exactly:    100,       // will make exactly 100 calls, so run for about 10 seconds
				NumThreads: 5,         // get the same number of calls per connection (100/5=20)
				Out:        os.Stderr, // only needed because of log capture issue
			},
			HTTPOptions: httpOptions,
		}

		_, err := fhttp.RunHTTPTest(&opts)
		if err != nil {
			return fmt.Errorf("generating traffic via fortio failed: %v", err)
		}
		return nil
	}
	testCheckCache(t, visit, "istio-ingressgateway")
}

func getIngressOrFail(t *testing.T) string {
	return tc.Kube.IngressGatewayOrFail(t)
}

// TestCheckCache tests that check cache works within the mesh.
func TestCheckCache(t *testing.T) {
	// Get pod id of sleep app.
	for _, kubeConfig := range tc.Kube.Clusters {
		pod, err := podID("app=sleep", kubeConfig)
		if err != nil {
			fatalf(t, "fail getting pod id of sleep %v", err)
		}
		url := fmt.Sprintf("http://productpage.%s:9080/health", tc.Kube.Namespace)

		// visit calls product page health handler with sleep app.
		visit := func() error {
			return visitWithApp(url, pod, "sleep", 100, kubeConfig)
		}
		testCheckCache(t, visit, "productpage")
	}
}

// testCheckCache verifies check cache is used when calling the given visit function
// by comparing the check call metric.
func testCheckCache(t *testing.T, visit func() error, app string) {
	promAPI, err := promAPI()
	if err != nil {
		fatalf(t, "Could not build prometheus API client: %v", err)
	}

	// Get check cache hit baseline.
	t.Log("Query prometheus to get baseline cache hits...")
	prior, err := getCheckCacheHits(promAPI, app)
	if err != nil {
		fatalf(t, "Unable to retrieve valid cached hit number: %v", err)
	}

	t.Logf("Baseline cache hits: %v", prior)
	t.Log("Start to call visit function...")
	if err = visit(); err != nil {
		fatalf(t, "%v", err)
	}

	allowPrometheusSync()
	t.Log("Query promethus to get new cache hits number...")
	// Get new check cache hit.
	got, err := getCheckCacheHits(promAPI, app)
	if err != nil {
		fatalf(t, "Unable to retrieve valid cached hit number: %v", err)
	}
	t.Logf("New cache hits: %v", got)

	// At least 1 call should be cache hit.
	want := float64(1)
	if (got - prior) < want {
		errorf(t, "Check cache hit: %v is less than expected: %v", got-prior, want)
	}
}

func fetchRequestCount(t *testing.T, promAPI v1.API, service string) (prior429s float64, prior200s float64, value model.Value) {
	var err error
	t.Log("Establishing metrics baseline for test...")
	query := fmt.Sprintf("istio_requests_total{%s=\"%s\"}", destLabel, fqdn(service))
	t.Logf("prometheus query: %s", query)
	value, err = promAPI.Query(context.Background(), query, time.Now())
	if err != nil {
		fatalf(t, "Could not get metrics from prometheus: %v", err)
	}

	prior429s, err = vectorValue(value, map[string]string{responseCodeLabel: "429", reporterLabel: "destination"})
	if err != nil {
		t.Logf("error getting prior 429s, using 0 as value (msg: %v)", err)
		prior429s = 0
	}

	prior200s, err = vectorValue(value, map[string]string{responseCodeLabel: "200", reporterLabel: "destination"})
	if err != nil {
		t.Logf("error getting prior 200s, using 0 as value (msg: %v)", err)
		prior200s = 0
	}
	t.Logf("Baseline established: prior200s = %f, prior429s = %f", prior200s, prior429s)

	return prior429s, prior200s, value
}

func sendTraffic(t *testing.T, msg string, calls int64) *fhttp.HTTPRunnerResults {
	t.Log(msg)
	url := fmt.Sprintf("%s/productpage", getIngressOrGatewayOrFail(t))

	// run at a high enough QPS (here 10) to ensure that enough
	// traffic is generated to trigger 429s from the 1 QPS rate limit rule
	opts := fhttp.HTTPRunnerOptions{
		RunnerOptions: periodic.RunnerOptions{
			QPS:        10,
			Exactly:    calls,     // will make exactly 300 calls, so run for about 30 seconds
			NumThreads: 5,         // get the same number of calls per connection (300/5=60)
			Out:        os.Stderr, // Only needed because of log capture issue
		},
		HTTPOptions: fhttp.HTTPOptions{
			URL: url,
		},
	}
	// productpage should still return 200s when ratings is rate-limited.
	res, err := fhttp.RunHTTPTest(&opts)
	if err != nil {
		fatalf(t, "Generating traffic via fortio failed: %v", err)
	}
	return res
}

func TestMetricsAndRateLimitAndRulesAndBookinfo(t *testing.T) {
	t.Skip("https://github.com/istio/istio/issues/6309")

	if err := replaceRouteRule(routeReviewsV3Rule); err != nil {
		fatalf(t, "Could not create replace reviews routing rule: %v", err)
	}
	defer func() {
		if err := deleteRoutingConfig(routeReviewsV3Rule); err != nil {
			t.Fatalf("Could not delete reviews routing rule: %v", err)
		}
	}()

	// the rate limit rule applies a max rate limit of 1 rps to the ratings service.
	if err := applyMixerRule(rateLimitRule); err != nil {
		fatalf(t, "could not create required mixer rule: %v", err)
	}
	defer func() {
		if err := deleteMixerRule(rateLimitRule); err != nil {
			t.Logf("could not clear rule: %v", err)
		}
	}()

	allowRuleSync()

	// setup prometheus API
	promAPI, err := promAPI()
	if err != nil {
		fatalf(t, "Could not build prometheus API client: %v", err)
	}

	// establish baseline

	initPrior429s, _, _ := fetchRequestCount(t, promAPI, "ratings")

	_ = sendTraffic(t, "Warming traffic...", 150)
	allowPrometheusSync()
	prior429s, prior200s, _ := fetchRequestCount(t, promAPI, "ratings")
	// check if at least one more prior429 was reported
	if prior429s-initPrior429s < 1 {
		fatalf(t, "no 429 is allotted time: prior429s:%v", prior429s)
	}

	res := sendTraffic(t, "Sending traffic...", 300)
	allowPrometheusSync()

	totalReqs := res.DurationHistogram.Count
	succReqs := float64(res.RetCodes[http.StatusOK])
	badReqs := res.RetCodes[http.StatusBadRequest]
	actualDuration := res.ActualDuration.Seconds() // can be a bit more than requested

	log.Info("Successfully sent request(s) to /productpage; checking metrics...")
	t.Logf("Fortio Summary: %d reqs (%f rps, %f 200s (%f rps), %d 400s - %+v)",
		totalReqs, res.ActualQPS, succReqs, succReqs/actualDuration, badReqs, res.RetCodes)

	// consider only successful requests (as recorded at productpage service)
	callsToRatings := succReqs

	// the rate-limit is 1 rps
	want200s := 1. * actualDuration

	// everything in excess of 200s should be 429s (ideally)
	want429s := callsToRatings - want200s

	t.Logf("Expected Totals: 200s: %f (%f rps), 429s: %f (%f rps)", want200s, want200s/actualDuration, want429s, want429s/actualDuration)

	// if we received less traffic than the expected enforced limit to ratings
	// then there is no way to determine if the rate limit was applied at all
	// and for how much traffic. log all metrics and abort test.
	if callsToRatings < want200s {
		t.Logf("full set of prometheus metrics:\n%s", promDump(promAPI, "istio_requests_total"))
		fatalf(t, "Not enough traffic generated to exercise rate limit: ratings_reqs=%f, want200s=%f", callsToRatings, want200s)
	}

	_, _, value := fetchRequestCount(t, promAPI, "ratings")
	log.Infof("promvalue := %s", value.String())

	got, err := vectorValue(value, map[string]string{responseCodeLabel: "429", "destination_version": "v1"})
	if err != nil {
		t.Logf("prometheus values for istio_requests_total:\n%s", promDump(promAPI, "istio_requests_total"))
		errorf(t, "Could not find 429s: %v", err)
		got = 0 // want to see 200 rate even if no 429s were recorded
	}

	// Lenient calculation TODO: tighten/simplify
	want := math.Floor(want429s * .25)

	got = got - prior429s

	t.Logf("Actual 429s: %f (%f rps)", got, got/actualDuration)

	// check resource exhausted
	if got < want {
		t.Logf("prometheus values for istio_requests_total:\n%s", promDump(promAPI, "istio_requests_total"))
		errorf(t, "Bad metric value for rate-limited requests (429s): got %f, want at least %f", got, want)
	}

	got, err = vectorValue(value, map[string]string{responseCodeLabel: "200", "destination_version": "v1"})
	if err != nil {
		t.Logf("prometheus values for istio_requests_total:\n%s", promDump(promAPI, "istio_requests_total"))
		errorf(t, "Could not find successes value: %v", err)
		got = 0
	}

	got = got - prior200s

	t.Logf("Actual 200s: %f (%f rps), expecting ~1 rps", got, got/actualDuration)

	// establish some baseline to protect against flakiness due to randomness in routing
	// and to allow for leniency in actual ceiling of enforcement (if 10 is the limit, but we allow slightly
	// less than 10, don't fail this test).
	want = math.Floor(want200s * .25)

	// check successes
	if got < want {
		t.Logf("prometheus values for istio_requests_total:\n%s", promDump(promAPI, "istio_requests_total"))
		errorf(t, "Bad metric value for successful requests (200s): got %f, want at least %f", got, want)
	}
	// TODO: until https://github.com/istio/istio/issues/3028 is fixed, use 25% - should be only 5% or so
	want200s = math.Ceil(want200s * 1.5)
	if got > want200s {
		t.Logf("prometheus values for istio_requests_total:\n%s", promDump(promAPI, "istio_requests_total"))
		errorf(t, "Bad metric value for successful requests (200s): got %f, want at most %f", got, want200s)
	}
}

func testRedisQuota(t *testing.T, quotaRule string) {
	if err := replaceRouteRule(routeReviewsV3Rule); err != nil {
		fatalf(t, "Could not create replace reviews routing rule: %v", err)
	}
	defer func() {
		if err := deleteRoutingConfig(routeReviewsV3Rule); err != nil {
			t.Fatalf("Could not delete reviews routing rule: %v", err)
		}
	}()

	if err := util.KubeScale(tc.Kube.Namespace, "deployment/istio-policy", 2, tc.Kube.KubeConfig); err != nil {
		fatalf(t, "Could not scale up istio-policy pod: %v", err)
	}
	defer func() {
		if err := util.KubeScale(tc.Kube.Namespace, "deployment/istio-policy", 1, tc.Kube.KubeConfig); err != nil {
			t.Fatalf("Could not scale down istio-policy pod.: %v", err)
		}
		allowRuleSync()
	}()

	// Deploy Tiller if not already running.
	if err := util.CheckPodRunning("kube-system", "name=tiller", tc.Kube.KubeConfig); err != nil {
		if errDeployTiller := tc.Kube.DeployTiller(); errDeployTiller != nil {
			fatalf(t, "Failed to deploy helm tiller: %v", errDeployTiller)
		}
	}

	setValue := "--set usePassword=false,persistence.enabled=false"
	if err := util.HelmInstall(redisInstallDir, redisInstallName, tc.Kube.Namespace, setValue); err != nil {
		fatalf(t, "Helm install %s failed, setValue=%s", redisInstallDir, setValue)
	}
	defer func() {
		if err := util.HelmDelete(redisInstallName); err != nil {
			t.Logf("Could not delete %s: %v", redisInstallName, err)
		}
	}()

	allowRuleSync()

	// the rate limit rule applies a max rate limit of 1 rps to the ratings service.
	if err := applyMixerRule(quotaRule); err != nil {
		fatalf(t, "could not create required mixer rule: %v", err)
	}
	defer func() {
		if err := deleteMixerRule(quotaRule); err != nil {
			t.Logf("could not clear rule: %v", err)
		}
	}()

	allowRuleSync()

	// setup prometheus API
	promAPI, err := promAPI()
	if err != nil {
		fatalf(t, "Could not build prometheus API client: %v", err)
	}

	// establish baseline
	_ = sendTraffic(t, "Warming traffic...", 150)
	allowPrometheusSync()
	initPrior429s, _, _ := fetchRequestCount(t, promAPI, "ratings")

	_ = sendTraffic(t, "Warming traffic...", 150)
	allowPrometheusSync()
	prior429s, prior200s, _ := fetchRequestCount(t, promAPI, "ratings")
	// check if at least one more prior429 was reported
	if prior429s-initPrior429s < 1 {
		fatalf(t, "no 429 is allotted time: prior429s:%v", prior429s)
	}

	res := sendTraffic(t, "Sending traffic...", 300)
	allowPrometheusSync()

	totalReqs := res.DurationHistogram.Count
	succReqs := float64(res.RetCodes[http.StatusOK])
	badReqs := res.RetCodes[http.StatusBadRequest]
	actualDuration := res.ActualDuration.Seconds() // can be a bit more than requested

	log.Info("Successfully sent request(s) to /productpage; checking metrics...")
	t.Logf("Fortio Summary: %d reqs (%f rps, %f 200s (%f rps), %d 400s - %+v)",
		totalReqs, res.ActualQPS, succReqs, succReqs/actualDuration, badReqs, res.RetCodes)

	// consider only successful requests (as recorded at productpage service)
	callsToRatings := succReqs

	// the rate-limit is 0.1 rps from ratings to reviews.
	want200s := 0.1 * actualDuration

	// everything in excess of 200s should be 429s (ideally)
	want429s := callsToRatings - want200s

	t.Logf("Expected Totals: 200s: %f (%f rps), 429s: %f (%f rps)", want200s, want200s/actualDuration, want429s, want429s/actualDuration)

	// if we received less traffic than the expected enforced limit to ratings
	// then there is no way to determine if the rate limit was applied at all
	// and for how much traffic. log all metrics and abort test.
	if callsToRatings < want200s {
		attributes := []string{fmt.Sprintf("%s=\"%s\"", destLabel, fqdn("ratings"))}
		t.Logf("full set of prometheus metrics for ratings:\n%s", promDumpWithAttributes(promAPI, "istio_requests_total", attributes))
		fatalf(t, "Not enough traffic generated to exercise rate limit: ratings_reqs=%f, want200s=%f", callsToRatings, want200s)
	}

	_, _, value := fetchRequestCount(t, promAPI, "ratings")
	log.Infof("promvalue := %s", value.String())

	got, err := vectorValue(value, map[string]string{responseCodeLabel: "429", reporterLabel: "destination"})
	if err != nil {
		attributes := []string{fmt.Sprintf("%s=\"%s\"", destLabel, fqdn("ratings")),
			fmt.Sprintf("%s=\"%d\"", responseCodeLabel, 429), fmt.Sprintf("%s=\"%s\"", reporterLabel, "destination")}
		t.Logf("prometheus values for istio_requests_total for 429's:\n%s", promDumpWithAttributes(promAPI, "istio_requests_total", attributes))
		errorf(t, "Could not find 429s: %v", err)
		got = 0 // want to see 200 rate even if no 429s were recorded
	}

	want := math.Floor(want429s * 0.70)

	got = got - prior429s

	t.Logf("Actual 429s: %f (%f rps)", got, got/actualDuration)

	// check resource exhausted
	if got < want {
		attributes := []string{fmt.Sprintf("%s=\"%s\"", destLabel, fqdn("ratings")),
			fmt.Sprintf("%s=\"%d\"", responseCodeLabel, 429), fmt.Sprintf("%s=\"%s\"", reporterLabel, "destination")}
		t.Logf("prometheus values for istio_requests_total for 429's:\n%s", promDumpWithAttributes(promAPI, "istio_requests_total", attributes))
		errorf(t, "Bad metric value for rate-limited requests (429s): got %f, want at least %f", got, want)
	}

	got, err = vectorValue(value, map[string]string{responseCodeLabel: "200", reporterLabel: "destination"})
	if err != nil {
		attributes := []string{fmt.Sprintf("%s=\"%s\"", destLabel, fqdn("ratings")),
			fmt.Sprintf("%s=\"%d\"", responseCodeLabel, 200), fmt.Sprintf("%s=\"%s\"", reporterLabel, "destination")}
		t.Logf("prometheus values for istio_requests_total for 200's:\n%s", promDumpWithAttributes(promAPI, "istio_requests_total", attributes))
		errorf(t, "Could not find successes value: %v", err)
		got = 0
	}

	got = got - prior200s

	t.Logf("Actual 200s: %f (%f rps), expecting ~1 rps", got, got/actualDuration)

	// establish some baseline to protect against flakiness due to randomness in routing
	// and to allow for leniency in actual ceiling of enforcement (if 10 is the limit, but we allow slightly
	// less than 10, don't fail this test).
	want = math.Floor(want200s * 0.70)

	// check successes
	if got < want {
		attributes := []string{fmt.Sprintf("%s=\"%s\"", destLabel, fqdn("ratings")),
			fmt.Sprintf("%s=\"%d\"", responseCodeLabel, 200), fmt.Sprintf("%s=\"%s\"", reporterLabel, "destination")}
		t.Logf("prometheus values for istio_requests_total for 200's:\n%s", promDumpWithAttributes(promAPI, "istio_requests_total", attributes))
		errorf(t, "Bad metric value for successful requests (200s): got %f, want at least %f", got, want)
	}
	// TODO: until https://github.com/istio/istio/issues/3028 is fixed, use 25% - should be only 5% or so
	want200s = math.Ceil(want200s * 1.5)
	if got > want200s {
		attributes := []string{fmt.Sprintf("%s=\"%s\"", destLabel, fqdn("ratings")),
			fmt.Sprintf("%s=\"%d\"", responseCodeLabel, 200), fmt.Sprintf("%s=\"%s\"", reporterLabel, "destination")}
		t.Logf("prometheus values for istio_requests_total for 200's:\n%s", promDumpWithAttributes(promAPI, "istio_requests_total", attributes))
		errorf(t, "Bad metric value for successful requests (200s): got %f, want at most %f", got, want200s)
	}
}

func TestRedisQuotaRollingWindow(t *testing.T) {
	testRedisQuota(t, redisQuotaRollingWindowRule)
}

func TestRedisQuotaFixedWindow(t *testing.T) {
	testRedisQuota(t, redisQuotaFixedWindowRule)
}

func TestMixerReportingToMixer(t *testing.T) {
	// setup prometheus API
	promAPI, err := promAPI()
	if err != nil {
		t.Fatalf("Could not build prometheus API client: %v", err)
	}

	// ensure that some traffic has gone through mesh successfully
	if err = visitProductPage(productPageTimeout, http.StatusOK); err != nil {
		fatalf(t, "Test app setup failure: %v", err)
	}

	log.Info("Successfully sent request(s) to productpage app through ingress.")
	allowPrometheusSync()

	t.Logf("Validating metrics with 'istio-policy' have been generated... ")
	query := fmt.Sprintf("sum(istio_requests_total{%s=\"%s\"}) by (%s)", destLabel, fqdn("istio-policy"), srcLabel)
	t.Logf("Prometheus query: %s", query)
	value, err := promAPI.Query(context.Background(), query, time.Now())
	if err != nil {
		t.Fatalf("Could not get metrics from prometheus: %v", err)
	}

	if value.Type() != model.ValVector {
		t.Fatalf("Expected ValVector from prometheus, got %T", value)
	}

	if vec := value.(model.Vector); len(vec) < 1 {
		t.Logf("Values for istio_requests_total:\n%s", promDump(promAPI, "istio_requests_total"))
		t.Errorf("Expected at least one metric with 'istio-policy' as the destination, got %d", len(vec))
	}

	t.Logf("Validating metrics with 'istio-telemetry' have been generated... ")
	query = fmt.Sprintf("sum(istio_requests_total{%s=\"%s\"}) by (%s)", destLabel, fqdn("istio-telemetry"), srcLabel)
	t.Logf("Prometheus query: %s", query)
	value, err = promAPI.Query(context.Background(), query, time.Now())
	if err != nil {
		t.Fatalf("Could not get metrics from prometheus: %v", err)
	}

	if value.Type() != model.ValVector {
		t.Fatalf("Expected ValVector from prometheus, got %T", value)
	}

	if vec := value.(model.Vector); len(vec) < 1 {
		t.Logf("Values for istio_requests_total:\n%s", promDump(promAPI, "istio_requests_total"))
		t.Errorf("Expected at least one metric with 'istio-telemetry' as the destination, got %d", len(vec))
	}

	t.Logf("Validating Mixer access logs show Check() and Report() calls...")
	logs, err :=
		util.Shell(`kubectl -n %s logs -l istio-mixer-type=telemetry -c mixer --tail 1000 | grep -e "%s" -e "%s"`,
			tc.Kube.Namespace, checkPath, reportPath)
	if err != nil {
		t.Fatalf("Error retrieving istio-telemetry logs: %v", err)
	}
	wantLines := 4
	gotLines := strings.Count(logs, "\n")
	if gotLines < wantLines {
		t.Errorf("Expected at least %v lines of Mixer-specific access logs, got %d", wantLines, gotLines)
	}

}

func allowRuleSync() {
	log.Info("Sleeping to allow rules to take effect...")
	time.Sleep(1 * time.Minute)
}

func allowPrometheusSync() {
	log.Info("Sleeping to allow prometheus to record metrics...")
	time.Sleep(30 * time.Second)
}

func promAPI() (v1.API, error) {
	client, err := api.NewClient(api.Config{Address: fmt.Sprintf("http://localhost:%d", prometheusPort)})
	if err != nil {
		return nil, err
	}
	return v1.NewAPI(client), nil
}

// promDump gets all of the recorded values for a metric by name and generates a report of the values.
// used for debugging of failures to provide a comprehensive view of traffic experienced.
func promDump(client v1.API, metric string) string {
	if value, err := client.Query(context.Background(), fmt.Sprintf("%s{}", metric), time.Now()); err == nil {
		return value.String()
	}
	return ""
}

// promDumpWithAttributes is used to get all of the recorded values of a metric for particular attributes.
// Attributes have to be of format %s=\"%s\"
func promDumpWithAttributes(promAPI v1.API, metric string, attributes []string) string {
	var err error
	query := fmt.Sprintf("%s{%s}", metric, strings.Join(attributes, ", "))
	value, err := promAPI.Query(context.Background(), query, time.Now())
	if err != nil {
		return ""
	}

	return value.String()
}

func vectorValue(val model.Value, labels map[string]string) (float64, error) {
	if val.Type() != model.ValVector {
		return 0, fmt.Errorf("value not a model.Vector; was %s", val.Type().String())
	}

	value := val.(model.Vector)
	valueCount := 0.0
	for _, sample := range value {
		metric := sample.Metric
		nameCount := len(labels)
		for k, v := range metric {
			if labelVal, ok := labels[string(k)]; ok && labelVal == string(v) {
				nameCount--
			}
		}
		if nameCount == 0 {
			valueCount += float64(sample.Value)
		}
	}
	if valueCount > 0.0 {
		return valueCount, nil
	}
	return 0, fmt.Errorf("value not found for %#v", labels)
}

// checkProductPageDirect
func checkProductPageDirect() {
	log.Info("checkProductPageDirect")
	dumpURL(fmt.Sprintf("http://localhost:%d/productpage", productPagePort), false)
}

// dumpMixerMetrics fetch metrics directly from mixer and dump them
func dumpMixerMetrics() {
	log.Info("dumpMixerMetrics")
	dumpURL(fmt.Sprintf("http://localhost:%d/metrics", mixerMetricsPort), true)
}

func dumpURL(url string, dumpContents bool) {
	clnt := &http.Client{
		Timeout: 1 * time.Minute,
	}
	status, contents, err := get(clnt, url)
	log.Infof("%s ==> %d, <%v>", url, status, err)
	if dumpContents {
		log.Infof("%v\n", contents)
	}
}

type header struct {
	name  string
	value string
}

func get(clnt *http.Client, url string, headers ...*header) (status int, contents string, err error) {
	var req *http.Request
	req, err = http.NewRequest("GET", url, nil)
	if err != nil {
		return 0, "", err
	}

	for _, hdr := range headers {
		req.Header.Set(hdr.name, hdr.value)
	}
	resp, err := clnt.Do(req)
	if err != nil {
		log.Warnf("Error communicating with %s: %v", url, err)
	} else {
		defer closeResponseBody(resp)
		log.Infof("Get from %s: %s (%d)", url, resp.Status, resp.StatusCode)
		var ba []byte
		ba, err = ioutil.ReadAll(resp.Body)
		if err != nil {
			log.Warnf("Unable to connect to read from %s: %v", url, err)
			return
		}
		contents = string(ba)
		status = resp.StatusCode
	}
	return
}

func getIngressOrGateway() (string, error) {
	return tc.Kube.IngressGateway()
}

func getIngressOrGatewayOrFail(t *testing.T) string {
	return tc.Kube.IngressGatewayOrFail(t)
}

func visitProductPage(timeout time.Duration, wantStatus int, headers ...*header) error {
	start := time.Now()
	clnt := &http.Client{
		Timeout: 1 * time.Minute,
	}

	gateway, err := getIngressOrGateway()
	if err != nil {
		return err
	}

	url := gateway + "/productpage"

	for {
		status, _, err := get(clnt, url, headers...)
		if err != nil {
			log.Warnf("Unable to connect to product page: %v", err)
		}

		if status == wantStatus {
			log.Infof("Got %d response from product page!", wantStatus)
			return nil
		}

		if time.Since(start) > timeout {
			dumpMixerMetrics()
			checkProductPageDirect()
			return fmt.Errorf("could not retrieve product page in %v: Last status: %v", timeout, status)
		}

		// see what is happening
		dumpK8Env()

		time.Sleep(3 * time.Second)
	}
}

// visitWithApp visits the given url by curl in the given container.
<<<<<<< HEAD
func visitWithApp(url string, pod string, container string, num int, kubeConfig string) error {
	cmd := fmt.Sprintf("kubectl exec %s -n %s -c %s --kubeconfig=%s -- bash -c 'for ((i=0; i<%d; i++)); do curl -m 0.1 -i -s %s; done'",
		pod, tc.Kube.Namespace, container, kubeConfig, num, url)
=======
func visitWithApp(url string, pod string, container string, num int) error {
	cmd := fmt.Sprintf("kubectl exec %s -n %s -c %s -- sh -c 'i=1; while [[ $i -le %d ]]; do curl -m 0.1 -i -s %s; let i=i+1; done'",
		pod, tc.Kube.Namespace, container, num, url)
>>>>>>> c94a7f2d
	log.Infof("Visit %s for %d times with the following command: %v", url, num, cmd)
	_, err := util.ShellMuteOutput(cmd)
	if err != nil {
		return fmt.Errorf("error excuting command: %s error: %v", cmd, err)
	}
	return nil
}

// getCheckCacheHits returned the total number of check cache hits in this cluster.
func getCheckCacheHits(promAPI v1.API, app string) (float64, error) {
	log.Info("Get number of cached check calls")
	query := fmt.Sprintf("sum(envoy_http_mixer_filter_total_check_calls{app=\"%s\"})", app)
	log.Infof("prometheus query: %s", query)
	value, err := promAPI.Query(context.Background(), query, time.Now())
	if err != nil {
		log.Infof("Could not get remote check calls metric from prometheus: %v", err)
		return 0, nil
	}
	totalCheck, err := vectorValue(value, map[string]string{})
	if err != nil {
		log.Infof("error getting total check, using 0 as value (msg: %v)", err)
		totalCheck = 0
	}

	query = fmt.Sprintf("sum(envoy_http_mixer_filter_total_remote_check_calls{app=\"%s\"})", app)
	log.Infof("prometheus query: %s", query)
	value, err = promAPI.Query(context.Background(), query, time.Now())
	if err != nil {
		log.Infof("Could not get remote check calls metric from prometheus: %v", err)
		return 0, nil
	}
	remoteCheck, err := vectorValue(value, map[string]string{})
	if err != nil {
		log.Infof("error getting total check, using 0 as value (msg: %v)", err)
		remoteCheck = 0
	}

	if remoteCheck > totalCheck {
		// Remote check calls should always be less than or equal to total check calls.
		return 0, fmt.Errorf("check call metric is invalid: remote check call %v is more than total check call %v", remoteCheck, totalCheck)
	}
	log.Infof("Total check call is %v and remote check call is %v", totalCheck, remoteCheck)
	// number of cached check call is the gap between total check calls and remote check calls.
	return totalCheck - remoteCheck, nil
}

func fqdn(service string) string {
	return fmt.Sprintf("%s.%s.svc.cluster.local", service, tc.Kube.Namespace)
}

func replaceRouteRule(ruleName string) error {
	rule := filepath.Join(tc.rulesDir, ruleName+"."+yamlExtension)
	return util.KubeApply(tc.Kube.Namespace, rule, tc.Kube.KubeConfig)
}

func deleteRoutingConfig(ruleName string) error {
	rule := filepath.Join(tc.rulesDir, ruleName+"."+yamlExtension)
	return util.KubeDelete(tc.Kube.Namespace, rule, tc.Kube.KubeConfig)
}

func deleteMixerRule(ruleName string) error {
	return doMixerRule(ruleName, util.KubeDeleteContents)
}

func applyMixerRule(ruleName string) error {
	return doMixerRule(ruleName, util.KubeApplyContents)
}

type kubeDo func(namespace string, contents string, kubeconfig string) error

// doMixerRule
// New mixer rules contain fully qualified pointers to other
// resources, they must be replaced by the current namespace.
func doMixerRule(ruleName string, do kubeDo) error {
	rule := filepath.Join(tc.rulesDir, ruleName+"."+yamlExtension)
	cb, err := ioutil.ReadFile(rule)
	if err != nil {
		log.Errorf("Cannot read original yaml file %s", rule)
		return err
	}
	contents := string(cb)
	if !strings.Contains(contents, templateNamespace) {
		return fmt.Errorf("%s must contain %s so the it can replaced", rule, templateNamespace)
	}
	contents = strings.Replace(contents, templateNamespace, tc.Kube.Namespace, -1)
	return do(tc.Kube.Namespace, contents, tc.Kube.KubeConfig)
}

func getBookinfoResourcePath(resource string) string {
	return util.GetResourcePath(filepath.Join(bookinfoSampleDir, deploymentDir,
		resource+"."+yamlExtension))
}

func check(err error, msg string) {
	if err != nil {
		log.Errorf("%s. Error %s", msg, err)
		os.Exit(-1)
	}
}

func closeResponseBody(r *http.Response) {
	if err := r.Body.Close(); err != nil {
		log.Errora(err)
	}
}<|MERGE_RESOLUTION|>--- conflicted
+++ resolved
@@ -1451,15 +1451,9 @@
 }
 
 // visitWithApp visits the given url by curl in the given container.
-<<<<<<< HEAD
 func visitWithApp(url string, pod string, container string, num int, kubeConfig string) error {
-	cmd := fmt.Sprintf("kubectl exec %s -n %s -c %s --kubeconfig=%s -- bash -c 'for ((i=0; i<%d; i++)); do curl -m 0.1 -i -s %s; done'",
+	cmd := fmt.Sprintf("kubectl exec %s -n %s -c %s --kubeconfig=%s -- sh -c 'i=1; while [[ $i -le %d ]]; do curl -m 0.1 -i -s %s; let i=i+1; done'",
 		pod, tc.Kube.Namespace, container, kubeConfig, num, url)
-=======
-func visitWithApp(url string, pod string, container string, num int) error {
-	cmd := fmt.Sprintf("kubectl exec %s -n %s -c %s -- sh -c 'i=1; while [[ $i -le %d ]]; do curl -m 0.1 -i -s %s; let i=i+1; done'",
-		pod, tc.Kube.Namespace, container, num, url)
->>>>>>> c94a7f2d
 	log.Infof("Visit %s for %d times with the following command: %v", url, num, cmd)
 	_, err := util.ShellMuteOutput(cmd)
 	if err != nil {
