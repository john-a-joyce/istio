// Copyright 2018 Istio Authors
//
// Licensed under the Apache License, Version 2.0 (the "License");
// you may not use this file except in compliance with the License.
// You may obtain a copy of the License at
//
//     http://www.apache.org/licenses/LICENSE-2.0
//
// Unless required by applicable law or agreed to in writing, software
// distributed under the License is distributed on an "AS IS" BASIS,
// WITHOUT WARRANTIES OR CONDITIONS OF ANY KIND, either express or implied.
// See the License for the specific language governing permissions and
// limitations under the License.

// Package authz converts Istio RBAC (role-based-access-control) policies (ServiceRole and ServiceRoleBinding)
// to corresponding filter config that is used by the envoy RBAC filter to enforce access control to
// the service co-located with envoy.
// Currently the config is only generated for sidecar node on inbound HTTP/TCP listener. The generation
// is controlled by RbacConfig (a singleton custom resource with cluster scope). User could disable
// this plugin by either deleting the ClusterRbacConfig or set the ClusterRbacConfig.mode to OFF.
// Note: ClusterRbacConfig is not created with default istio installation which means this plugin doesn't
// generate any RBAC config by default.
package authz

import (
	"fmt"
	"sort"
	"strings"

	xdsapi "github.com/envoyproxy/go-control-plane/envoy/api/v2"
	"github.com/envoyproxy/go-control-plane/envoy/api/v2/listener"
	http_config "github.com/envoyproxy/go-control-plane/envoy/config/filter/http/rbac/v2"
	http_conn "github.com/envoyproxy/go-control-plane/envoy/config/filter/network/http_connection_manager/v2"
	network_config "github.com/envoyproxy/go-control-plane/envoy/config/filter/network/rbac/v2"
	policyproto "github.com/envoyproxy/go-control-plane/envoy/config/rbac/v2alpha"
	metadata "github.com/envoyproxy/go-control-plane/envoy/type/matcher"

	rbacproto "istio.io/api/rbac/v1alpha1"
	"istio.io/istio/pilot/pkg/model"
	"istio.io/istio/pilot/pkg/networking/plugin"
	"istio.io/istio/pilot/pkg/networking/plugin/authn"
	"istio.io/istio/pilot/pkg/networking/util"
	istiolog "istio.io/istio/pkg/log"
)

var (
	rbacLog = istiolog.RegisterScope("rbac", "rbac debugging", 0)
)

const (
	// rbacHTTPFilterName is the name of the RBAC http filter in envoy.
	rbacHTTPFilterName = "envoy.filters.http.rbac"

	// rbacTCPFilterName is the name of the RBAC network filter in envoy.
	rbacTCPFilterName       = "envoy.filters.network.rbac"
	rbacTCPFilterStatPrefix = "tcp."

	// attributes that could be used in both ServiceRoleBinding and ServiceRole.
	attrRequestHeader = "request.headers" // header name is surrounded by brackets, e.g. "request.headers[User-Agent]".

	// attributes that could be used in a ServiceRoleBinding property.
	attrSrcIP              = "source.ip"                   // supports both single ip and cidr, e.g. "10.1.2.3" or "10.1.0.0/16".
	attrSrcNamespace       = "source.namespace"            // e.g. "default".
	attrSrcUser            = "source.user"                 // source identity, e.g. "cluster.local/ns/default/sa/productpage".
	attrSrcPrincipal       = "source.principal"            // source identity, e,g, "cluster.local/ns/default/sa/productpage".
	attrRequestPrincipal   = "request.auth.principal"      // authenticated principal of the request.
	attrRequestAudiences   = "request.auth.audiences"      // intended audience(s) for this authentication information.
	attrRequestPresenter   = "request.auth.presenter"      // authorized presenter of the credential.
	attrRequestClaims      = "request.auth.claims"         // claim name is surrounded by brackets, e.g. "request.auth.claims[iss]".
	attrRequestClaimGroups = "request.auth.claims[groups]" // groups claim.

	// attributes that could be used in a ServiceRole constraint.
	attrDestIP        = "destination.ip"        // supports both single ip and cidr, e.g. "10.1.2.3" or "10.1.0.0/16".
	attrDestPort      = "destination.port"      // must be in the range [0, 65535].
	attrDestLabel     = "destination.labels"    // label name is surrounded by brackets, e.g. "destination.labels[version]".
	attrDestName      = "destination.name"      // short service name, e.g. "productpage".
	attrDestNamespace = "destination.namespace" // e.g. "default".
	attrDestUser      = "destination.user"      // service account, e.g. "bookinfo-productpage".
	attrConnSNI       = "connection.sni"        // server name indication, e.g. "www.example.com".

	methodHeader = ":method"
	pathHeader   = ":path"

	spiffePrefix = "spiffe://"
)

// serviceMetadata is a collection of different kind of information about a service.
type serviceMetadata struct {
	name       string            // full qualified service name, e.g. "productpage.default.svc.cluster.local
	labels     map[string]string // labels of the service instance
	attributes map[string]string // additional attributes of the service
}

type rbacOption struct {
	authzPolicies        *model.AuthorizationPolicies
	forTCPFilter         bool // The generated config is to be used by the Envoy network filter when true.
	globalPermissiveMode bool // True if global RBAC config is in permissive mode.
}

func createServiceMetadata(attr *model.ServiceAttributes, in *model.ServiceInstance) *serviceMetadata {
	if attr.Namespace == "" {
		rbacLog.Errorf("no namespace for service %v", in.Service.Hostname)
		return nil
	}

	return &serviceMetadata{
		name:   string(in.Service.Hostname),
		labels: in.Labels,
		attributes: map[string]string{
			attrDestName:      attr.Name,
			attrDestNamespace: attr.Namespace,
			attrDestUser:      extractActualServiceAccount(in.ServiceAccount),
		},
	}
}

// attributesEnforcedInPlugin returns true if the given attribute should be enforced in the plugin.
// This is because we already have enough information to do this in the plugin.
func attributesEnforcedInPlugin(attr string) bool {
	switch attr {
	case attrDestName, attrDestNamespace, attrDestUser:
		return true
	}
	return strings.HasPrefix(attr, attrDestLabel)
}

// match checks if the service is matched to the given rbac access rule.
// It returns true if the service is matched to the service name and constraints specified in the
// access rule.
func (service serviceMetadata) match(rule *rbacproto.AccessRule) bool {
	if rule == nil {
		return true
	}

	// Check if the service name is matched.
	if !stringMatch(service.name, rule.Services) {
		return false
	}

	// Check if the constraints are matched.
	for _, constraint := range rule.Constraints {
		if !attributesEnforcedInPlugin(constraint.Key) {
			continue
		}

		var actualValue string
		var present bool
		if strings.HasPrefix(constraint.Key, attrDestLabel) {
			consLabel, err := extractNameInBrackets(strings.TrimPrefix(constraint.Key, attrDestLabel))
			if err != nil {
				rbacLog.Errorf("ignored invalid %s: %v", attrDestLabel, err)
				continue
			}
			actualValue, present = service.labels[consLabel]
		} else {
			actualValue, present = service.attributes[constraint.Key]
		}
		// The constraint is not matched if any of the follow condition is true:
		// a) the constraint is specified but not found in the serviceMetadata;
		// b) the constraint value is not matched to the actual value;
		if !present || !stringMatch(actualValue, constraint.Values) {
			return false
		}
	}

	return true
}

// attributesFromAuthN returns true if the given attribute is generated from AuthN filter. This implies
// the attribute should be enforced by dynamic metadata.
func attributesFromAuthN(k string) bool {
	switch k {
	case attrSrcNamespace, attrSrcUser, attrSrcPrincipal, attrRequestPrincipal, attrRequestAudiences,
		attrRequestPresenter:
		return true
	}
	return strings.HasPrefix(k, attrRequestClaims)
}

func generateMetadataStringMatcher(key string, v *metadata.StringMatcher, filterName string) *metadata.MetadataMatcher {
	return &metadata.MetadataMatcher{
		Filter: filterName,
		Path: []*metadata.MetadataMatcher_PathSegment{
			{Segment: &metadata.MetadataMatcher_PathSegment_Key{Key: key}},
		},
		Value: &metadata.ValueMatcher{
			MatchPattern: &metadata.ValueMatcher_StringMatch{
				StringMatch: v,
			},
		},
	}
}

// generateMetadataListMatcher generates a metadata list matcher for the given path keys and value.
func generateMetadataListMatcher(keys []string, v string) *metadata.MetadataMatcher {
	listMatcher := &metadata.ListMatcher{
		MatchPattern: &metadata.ListMatcher_OneOf{
			OneOf: &metadata.ValueMatcher{
				MatchPattern: &metadata.ValueMatcher_StringMatch{
					StringMatch: createStringMatcher(v, false /* forceRegexPattern */, false /* forTCPFilter */),
				},
			},
		},
	}

	paths := make([]*metadata.MetadataMatcher_PathSegment, 0)
	for _, k := range keys {
		paths = append(paths, &metadata.MetadataMatcher_PathSegment{
			Segment: &metadata.MetadataMatcher_PathSegment_Key{Key: k},
		})
	}

	return &metadata.MetadataMatcher{
		Filter: authn.AuthnFilterName,
		Path:   paths,
		Value: &metadata.ValueMatcher{
			MatchPattern: &metadata.ValueMatcher_ListMatch{
				ListMatch: listMatcher,
			},
		},
	}
}

func createStringMatcher(v string, forceRegexPattern, forTCPFilter bool) *metadata.StringMatcher {
	extraPrefix := ""
	if forTCPFilter {
		extraPrefix = spiffePrefix
	}
	var stringMatcher *metadata.StringMatcher
	// Check if v is "*" first to make sure we won't generate an empty prefix/suffix StringMatcher,
	// the Envoy StringMatcher doesn't allow empty prefix/suffix.
	if v == "*" || forceRegexPattern {
		stringMatcher = &metadata.StringMatcher{
			MatchPattern: &metadata.StringMatcher_Regex{
				Regex: strings.Replace(v, "*", ".*", -1),
			},
		}
	} else if strings.HasPrefix(v, "*") {
		stringMatcher = &metadata.StringMatcher{
			MatchPattern: &metadata.StringMatcher_Suffix{
				Suffix: v[1:],
			},
		}
	} else if strings.HasSuffix(v, "*") {
		stringMatcher = &metadata.StringMatcher{
			MatchPattern: &metadata.StringMatcher_Prefix{
				Prefix: extraPrefix + v[:len(v)-1],
			},
		}
	} else {
		stringMatcher = &metadata.StringMatcher{
			MatchPattern: &metadata.StringMatcher_Exact{
				Exact: extraPrefix + v,
			},
		}
	}
	return stringMatcher
}

// createDynamicMetadataMatcher creates a MetadataMatcher for the given key, value pair.
func createDynamicMetadataMatcher(k, v string, forTCPFilter bool) *metadata.MetadataMatcher {
	filterName := authn.AuthnFilterName
	if k == attrSrcNamespace {
		// Proxy doesn't have attrSrcNamespace directly, but the information is encoded in attrSrcPrincipal
		// with format: cluster.local/ns/{NAMESPACE}/sa/{SERVICE-ACCOUNT}.
		v = fmt.Sprintf(`*/ns/%s/*`, v)
		stringMatcher := createStringMatcher(v, true /* forceRegexPattern */, false /* forTCPFilter */)
		return generateMetadataStringMatcher(attrSrcPrincipal, stringMatcher, filterName)
	} else if strings.HasPrefix(k, attrRequestClaims) {
		claim, err := extractNameInBrackets(strings.TrimPrefix(k, attrRequestClaims))
		if err != nil {
			return nil
		}
		// Generate a metadata list matcher for the given path keys and value.
		// On proxy side, the value should be of list type.
		return generateMetadataListMatcher([]string{attrRequestClaims, claim}, v)
	}

	stringMatcher := createStringMatcher(v, false /* forceRegexPattern */, false /* forTCPFilter */)
	if !attributesFromAuthN(k) {
		rbacLog.Debugf("generated dynamic metadata matcher for custom property: %s", k)
		if forTCPFilter {
			filterName = rbacTCPFilterName
		} else {
			filterName = rbacHTTPFilterName
		}
	}
	return generateMetadataStringMatcher(k, stringMatcher, filterName)
}

// Plugin implements Istio RBAC authz
type Plugin struct{}

// NewPlugin returns an instance of the authz plugin
func NewPlugin() plugin.Plugin {
	return Plugin{}
}

// OnOutboundListener is called whenever a new outbound listener is added to the LDS output for a given service
// Can be used to add additional filters on the outbound path
func (Plugin) OnOutboundListener(in *plugin.InputParams, mutable *plugin.MutableObjects) error {
	return nil
}

// OnInboundFilterChains is called whenever a plugin needs to setup the filter chains, including relevant filter chain configuration.
func (Plugin) OnInboundFilterChains(in *plugin.InputParams) []plugin.FilterChain {
	return nil
}

// OnInboundListener is called whenever a new listener is added to the LDS output for a given service
// Can be used to add additional filters (e.g., mixer filter) or add more stuff to the HTTP connection manager
// on the inbound path
func (Plugin) OnInboundListener(in *plugin.InputParams, mutable *plugin.MutableObjects) error {
	// Only supports sidecar proxy for now.
	if in.Node.Type != model.Sidecar {
		return nil
	}

	svc := in.ServiceInstance.Service.Hostname
	attr := in.ServiceInstance.Service.Attributes
	authzPolicies := in.Env.PushContext.AuthzPolicies
	rbacEnabled, globalPermissive := isRbacEnabled(string(svc), attr.Namespace, authzPolicies)
	if !rbacEnabled {
		return nil
	}

	service := createServiceMetadata(&attr, in.ServiceInstance)
	if service == nil {
		rbacLog.Errorf("failed to get service")
		return nil
	}
	option := rbacOption{authzPolicies: authzPolicies, globalPermissiveMode: globalPermissive}
	switch in.ListenerProtocol {
	case plugin.ListenerProtocolTCP:
		rbacLog.Debugf("building tcp filter config for %v", *service)
		filter := buildTCPFilter(service, option)
		if filter != nil {
			rbacLog.Infof("built tcp filter config for %s", service.name)
			for cnum := range mutable.FilterChains {
				mutable.FilterChains[cnum].TCP = append(mutable.FilterChains[cnum].TCP, *filter)
			}
		}
	case plugin.ListenerProtocolHTTP:
		rbacLog.Debugf("building http filter config for %v", *service)
		filter := buildHTTPFilter(service, option)
		if filter != nil {
			rbacLog.Infof("built http filter config for %s", service.name)
			for cnum := range mutable.FilterChains {
				mutable.FilterChains[cnum].HTTP = append(mutable.FilterChains[cnum].HTTP, filter)
			}
		}
	}

	return nil
}

// OnInboundCluster implements the Plugin interface method.
func (Plugin) OnInboundCluster(in *plugin.InputParams, cluster *xdsapi.Cluster) {
}

// OnOutboundRouteConfiguration implements the Plugin interface method.
func (Plugin) OnOutboundRouteConfiguration(in *plugin.InputParams, route *xdsapi.RouteConfiguration) {
}

// OnInboundRouteConfiguration implements the Plugin interface method.
func (Plugin) OnInboundRouteConfiguration(in *plugin.InputParams, route *xdsapi.RouteConfiguration) {
}

// OnOutboundCluster implements the Plugin interface method.
func (Plugin) OnOutboundCluster(in *plugin.InputParams, cluster *xdsapi.Cluster) {
}

// isServiceInList checks if a given service or namespace is found in the RbacConfig target list.
func isServiceInList(svc string, namespace string, li *rbacproto.RbacConfig_Target) bool {
	if li == nil {
		return false
	}

	for _, ns := range li.Namespaces {
		if namespace == ns {
			return true
		}
	}
	for _, service := range li.Services {
		if service == svc {
			return true
		}
	}
	return false
}

func isRbacEnabled(svc string, ns string, authzPolicies *model.AuthorizationPolicies) (bool /*rbac enabed*/, bool /*permissive mode enabled globally*/) {
	if authzPolicies == nil {
		return false, false
	}

	configProto := authzPolicies.RbacConfig
	if configProto == nil {
		rbacLog.Debugf("disabled, no RbacConfig")
		return false, false
	}

	isPermissive := configProto.EnforcementMode == rbacproto.EnforcementMode_PERMISSIVE
	switch configProto.Mode {
	case rbacproto.RbacConfig_ON:
		return true, isPermissive
	case rbacproto.RbacConfig_ON_WITH_INCLUSION:
		return isServiceInList(svc, ns, configProto.Inclusion), isPermissive
	case rbacproto.RbacConfig_ON_WITH_EXCLUSION:
		return !isServiceInList(svc, ns, configProto.Exclusion), isPermissive
	default:
		rbacLog.Debugf("rbac plugin disabled by RbacConfig: %v", *configProto)
		return false, isPermissive
	}
}

func buildTCPFilter(service *serviceMetadata, option rbacOption) *listener.Filter {
	option.forTCPFilter = true
	// The result of convertRbacRulesToFilterConfig() is wrapped in a config for http filter, here we
	// need to extract the generated rules and put in a config for network filter.
	config := convertRbacRulesToFilterConfig(service, option)
	tcpConfig := listener.Filter{
		Name: rbacTCPFilterName,
		ConfigType: &listener.Filter_Config{
<<<<<<< HEAD
			util.MessageToStruct(&network_config.RBAC{
=======
			Config: util.MessageToStruct(&network_config.RBAC{
>>>>>>> 4103c230
				Rules:       config.Rules,
				ShadowRules: config.ShadowRules,
				StatPrefix:  rbacTCPFilterStatPrefix,
			}),
		},
	}
	rbacLog.Debugf("generated tcp filter config: %v", tcpConfig)
	return &tcpConfig
}

// buildHTTPFilter builds the RBAC http filter that enforces the access control to the specified
// service which is co-located with the sidecar proxy.
func buildHTTPFilter(service *serviceMetadata, option rbacOption) *http_conn.HttpFilter {
	option.forTCPFilter = false
	config := convertRbacRulesToFilterConfig(service, option)
	rbacLog.Debugf("generated http filter config: %v", *config)
	return &http_conn.HttpFilter{
		Name:       rbacHTTPFilterName,
<<<<<<< HEAD
		ConfigType: &http_conn.HttpFilter_Config{util.MessageToStruct(config)},
=======
		ConfigType: &http_conn.HttpFilter_Config{Config: util.MessageToStruct(config)},
>>>>>>> 4103c230
	}
}

// convertRbacRulesToFilterConfig converts the current RBAC rules (ServiceRole and ServiceRoleBindings)
// in service mesh to the corresponding proxy config for the specified service. The generated proxy config
// will be consumed by envoy RBAC filter to enforce access control on the specified service.
func convertRbacRulesToFilterConfig(service *serviceMetadata, option rbacOption) *http_config.RBAC {
	rbac := &policyproto.RBAC{
		Action:   policyproto.RBAC_ALLOW,
		Policies: map[string]*policyproto.Policy{},
	}
	permissiveRbac := &policyproto.RBAC{
		Action:   policyproto.RBAC_ALLOW,
		Policies: map[string]*policyproto.Policy{},
	}

	namespace := service.attributes[attrDestNamespace]
	roleToBindings := option.authzPolicies.RoleToBindingsForNamespace(namespace)
	for _, role := range option.authzPolicies.RolesForNamespace(namespace) {
		rbacLog.Debugf("checking role %v", role.Name)
		permissions := make([]*policyproto.Permission, 0)
		for i, rule := range role.Spec.(*rbacproto.ServiceRole).Rules {
			if service.match(rule) {
				rbacLog.Debugf("rules[%d] matched", i)
				if option.forTCPFilter {
					// TODO(yangminzhu): Move the validate logic to push context and add metrics.
					if err := validateRuleForTCPFilter(rule); err != nil {
						// It's a user misconfiguration if a HTTP rule is specified to a TCP service.
						// For safety consideration, we ignore the whole rule which means no access is opened to
						// the TCP service in this case.
						rbacLog.Debugf("rules[%d] ignored, found HTTP only rule for a TCP service: %v", i, err)
						continue
					}
				}
				// Generate the policy if the service is matched and validated to the services specified in
				// ServiceRole.
				permissions = append(permissions, convertToPermission(rule))
			}
		}
		if len(permissions) == 0 {
			rbacLog.Debugf("role %s skipped for no rule matched", role.Name)
			continue
		}

		bindings := roleToBindings[role.Name]
		if option.forTCPFilter {
			if err := validateBindingsForTCPFilter(bindings); err != nil {
				rbacLog.Debugf("role %s skipped, found HTTP only binding for a TCP service: %v", role.Name, err)
				continue
			}
		}
		enforcedPrincipals, permissivePrincipals := convertToPrincipals(bindings, option.forTCPFilter)
		if len(enforcedPrincipals) == 0 && len(permissivePrincipals) == 0 {
			rbacLog.Debugf("role %s skipped for no principals found", role.Name)
			continue
		}

		if option.globalPermissiveMode {
			// If RBAC Config is set to permissive mode globally, all policies will be in
			// permissive mode regardless its own mode.
			ps := enforcedPrincipals
			ps = append(ps, permissivePrincipals...)
			if len(ps) != 0 {
				permissiveRbac.Policies[role.Name] = &policyproto.Policy{
					Permissions: permissions,
					Principals:  ps,
				}
			}
		} else {
			if len(enforcedPrincipals) != 0 {
				rbac.Policies[role.Name] = &policyproto.Policy{
					Permissions: permissions,
					Principals:  enforcedPrincipals,
				}
			}

			if len(permissivePrincipals) != 0 {
				permissiveRbac.Policies[role.Name] = &policyproto.Policy{
					Permissions: permissions,
					Principals:  permissivePrincipals,
				}
			}
		}
	}

	// If RBAC Config is set to permissive mode globally, RBAC is transparent to users;
	// when mapping to rbac filter config, there is only shadow rules(no normal rules).
	if option.globalPermissiveMode {
		return &http_config.RBAC{
			ShadowRules: permissiveRbac}
	}

	// If RBAC permissive mode is only set on policy level, set ShadowRules only when there is policy in permissive mode.
	// Otherwise, non-empty shadow_rules causes permissive attributes are sent to mixer when permissive mode isn't set.
	if len(permissiveRbac.Policies) > 0 {
		return &http_config.RBAC{Rules: rbac, ShadowRules: permissiveRbac}
	}

	return &http_config.RBAC{Rules: rbac}
}

// convertToPermission converts a single AccessRule to a Permission.
func convertToPermission(rule *rbacproto.AccessRule) *policyproto.Permission {
	rules := &policyproto.Permission_AndRules{
		AndRules: &policyproto.Permission_Set{
			Rules: make([]*policyproto.Permission, 0),
		},
	}

	if len(rule.Methods) > 0 {
		methodRule := permissionForKeyValues(methodHeader, rule.Methods)
		if methodRule != nil {
			rules.AndRules.Rules = append(rules.AndRules.Rules, methodRule)
		}
	}

	if len(rule.Paths) > 0 {
		pathRule := permissionForKeyValues(pathHeader, rule.Paths)
		if pathRule != nil {
			rules.AndRules.Rules = append(rules.AndRules.Rules, pathRule)
		}
	}

	if len(rule.Constraints) > 0 {
		// Constraint rule is matched with AND semantics, it's invalid if 2 constraints have the same
		// key and this should already be caught in validation stage.
		for _, constraint := range rule.Constraints {
			p := permissionForKeyValues(constraint.Key, constraint.Values)
			if p != nil {
				rules.AndRules.Rules = append(rules.AndRules.Rules, p)
			}
		}
	}

	if len(rules.AndRules.Rules) == 0 {
		// None of above rule satisfied means the permission applies to all paths/methods/constraints.
		rules.AndRules.Rules = append(rules.AndRules.Rules,
			&policyproto.Permission{Rule: &policyproto.Permission_Any{Any: true}})
	}

	return &policyproto.Permission{Rule: rules}
}

// convertToPrincipals converts subjects to two lists of principals, one from enforced mode ServiceBindings,
// and the other from permissive mode ServiceBindings.
func convertToPrincipals(bindings []*rbacproto.ServiceRoleBinding, forTCPFilter bool) ([]*policyproto.Principal, []*policyproto.Principal) {
	enforcedPrincipals := make([]*policyproto.Principal, 0)
	permissivePrincipals := make([]*policyproto.Principal, 0)

	for _, binding := range bindings {
		if binding.Mode == rbacproto.EnforcementMode_ENFORCED {
			for _, subject := range binding.Subjects {
				enforcedPrincipals = append(enforcedPrincipals, convertToPrincipal(subject, forTCPFilter))
			}
		} else {
			for _, subject := range binding.Subjects {
				permissivePrincipals = append(permissivePrincipals, convertToPrincipal(subject, forTCPFilter))
			}
		}
	}

	return enforcedPrincipals, permissivePrincipals
}

// convertToPrincipal converts a single subject to principal.
func convertToPrincipal(subject *rbacproto.Subject, forTCPFilter bool) *policyproto.Principal {
	ids := &policyproto.Principal_AndIds{
		AndIds: &policyproto.Principal_Set{
			Ids: make([]*policyproto.Principal, 0),
		},
	}

	if subject.User != "" {
		if subject.User == "*" {
			// Generate an any rule to grant access permission to anyone if the value is "*".
			ids.AndIds.Ids = append(ids.AndIds.Ids, &policyproto.Principal{
				Identifier: &policyproto.Principal_Any{
					Any: true,
				},
			})
		} else {
			var id *policyproto.Principal
			if forTCPFilter {
				// Generate the user directly in Authenticated principal as metadata is not supported in
				// TCP filter.
				m := createStringMatcher(subject.User, false /* forceRegexPattern */, forTCPFilter)
				id = principalForStringMatcher(m)
			} else {
				// Generate the user field with attrSrcPrincipal in the metadata.
				id = principalForKeyValue(attrSrcPrincipal, subject.User, forTCPFilter)
			}
			if id != nil {
				ids.AndIds.Ids = append(ids.AndIds.Ids, id)
			}
		}
	}

	if subject.Group != "" {
		if subject.Properties == nil {
			subject.Properties = make(map[string]string)
		}
		// Treat subject.Group as the request.auth.claims[groups] property. If
		// request.auth.claims[groups] has been defined for the subject, subject.Group
		// overrides request.auth.claims[groups].
		if subject.Properties[attrRequestClaimGroups] != "" {
			rbacLog.Errorf("Both subject.group and request.auth.claims[groups] are defined.\n")
		}
		rbacLog.Debugf("Treat subject.Group (%s) as the request.auth.claims[groups]\n", subject.Group)
		subject.Properties[attrRequestClaimGroups] = subject.Group
	}

	if len(subject.Properties) != 0 {
		// Use a separate key list to make sure the map iteration order is stable, so that the generated
		// config is stable.
		var keys []string
		for k := range subject.Properties {
			keys = append(keys, k)
		}
		sort.Strings(keys)

		for _, k := range keys {
			v := subject.Properties[k]
			if k == attrSrcPrincipal && subject.User != "" {
				rbacLog.Errorf("ignored %s, duplicate with previous user value %s",
					attrSrcPrincipal, subject.User)
				continue
			}
			id := principalForKeyValue(k, v, forTCPFilter)
			if id != nil {
				ids.AndIds.Ids = append(ids.AndIds.Ids, id)
			}
		}
	}

	if len(ids.AndIds.Ids) == 0 {
		// None of above principal satisfied means nobody has the permission.
		ids.AndIds.Ids = append(ids.AndIds.Ids,
			&policyproto.Principal{Identifier: &policyproto.Principal_NotId{
				NotId: &policyproto.Principal{
					Identifier: &policyproto.Principal_Any{Any: true},
				},
			}})
	}

	return &policyproto.Principal{Identifier: ids}
}

func permissionForKeyValues(key string, values []string) *policyproto.Permission {
	var converter func(string) (*policyproto.Permission, error)
	switch {
	case key == attrDestIP:
		converter = func(v string) (*policyproto.Permission, error) {
			cidr, err := convertToCidr(v)
			if err != nil {
				return nil, err
			}
			return &policyproto.Permission{
				Rule: &policyproto.Permission_DestinationIp{DestinationIp: cidr},
			}, nil
		}
	case key == attrDestPort:
		converter = func(v string) (*policyproto.Permission, error) {
			port, err := convertToPort(v)
			if err != nil {
				return nil, err
			}
			return &policyproto.Permission{
				Rule: &policyproto.Permission_DestinationPort{DestinationPort: port},
			}, nil
		}
	case key == pathHeader || key == methodHeader:
		converter = func(v string) (*policyproto.Permission, error) {
			return &policyproto.Permission{
				Rule: &policyproto.Permission_Header{
					Header: convertToHeaderMatcher(key, v),
				},
			}, nil
		}
	case strings.HasPrefix(key, attrRequestHeader):
		header, err := extractNameInBrackets(strings.TrimPrefix(key, attrRequestHeader))
		if err != nil {
			rbacLog.Errorf("ignored invalid %s: %v", attrRequestHeader, err)
			return nil
		}
		converter = func(v string) (*policyproto.Permission, error) {
			return &policyproto.Permission{
				Rule: &policyproto.Permission_Header{
					Header: convertToHeaderMatcher(header, v),
				},
			}, nil
		}
	case key == attrConnSNI:
		converter = func(v string) (*policyproto.Permission, error) {
			return &policyproto.Permission{
				Rule: &policyproto.Permission_RequestedServerName{
					RequestedServerName: createStringMatcher(v, false /* forceRegexPattern */, false /* forTCPFilter */),
				},
			}, nil
		}
	default:
		if !attributesEnforcedInPlugin(key) {
			// The attribute is neither matched here nor in previous stage, this means it's something we
			// don't understand, most likely a user typo.
			rbacLog.Errorf("ignored unsupported constraint key: %s", key)
		}
		return nil
	}

	orRules := &policyproto.Permission_OrRules{
		OrRules: &policyproto.Permission_Set{
			Rules: make([]*policyproto.Permission, 0),
		},
	}
	for _, v := range values {
		if p, err := converter(v); err != nil {
			rbacLog.Errorf("ignored invalid constraint value: %v", err)
		} else {
			orRules.OrRules.Rules = append(orRules.OrRules.Rules, p)
		}
	}

	return &policyproto.Permission{Rule: orRules}
}

// Create a Principal based on the key and the value.
// key: the key of a subject property.
// value: the value of a subject property.
// forTCPFilter: the principal is used in the TCP filter.
func principalForKeyValue(key, value string, forTCPFilter bool) *policyproto.Principal {
	if forTCPFilter {
		switch key {
		case attrSrcPrincipal:
			m := createStringMatcher(value, false /* forceRegexPattern */, forTCPFilter)
			return principalForStringMatcher(m)
		case attrSrcNamespace:
			m := createStringMatcher(fmt.Sprintf("*/ns/%s/*", value), true /* forceRegexPattern */, forTCPFilter)
			return principalForStringMatcher(m)
		}
	}

	switch {
	case key == attrSrcIP:
		cidr, err := convertToCidr(value)
		if err != nil {
			rbacLog.Errorf("ignored invalid source ip value: %v", err)
			return nil
		}
		return &policyproto.Principal{Identifier: &policyproto.Principal_SourceIp{SourceIp: cidr}}
	case strings.HasPrefix(key, attrRequestHeader):
		header, err := extractNameInBrackets(strings.TrimPrefix(key, attrRequestHeader))
		if err != nil {
			rbacLog.Errorf("ignored invalid %s: %v", attrRequestHeader, err)
			return nil
		}
		return &policyproto.Principal{
			Identifier: &policyproto.Principal_Header{
				Header: convertToHeaderMatcher(header, value),
			},
		}
	default:
		if matcher := createDynamicMetadataMatcher(key, value, forTCPFilter); matcher != nil {
			return &policyproto.Principal{
				Identifier: &policyproto.Principal_Metadata{
					Metadata: matcher,
				},
			}
		}
		rbacLog.Errorf("failed to generated dynamic metadata matcher for key: %s", key)
		return nil
	}
}

// principalForStringMatcher generates a principal based on the string matcher.
func principalForStringMatcher(m *metadata.StringMatcher) *policyproto.Principal {
	if m == nil {
		return nil
	}
	return &policyproto.Principal{
		Identifier: &policyproto.Principal_Authenticated_{
			Authenticated: &policyproto.Principal_Authenticated{
				PrincipalName: m,
			},
		},
	}
}<|MERGE_RESOLUTION|>--- conflicted
+++ resolved
@@ -422,11 +422,7 @@
 	tcpConfig := listener.Filter{
 		Name: rbacTCPFilterName,
 		ConfigType: &listener.Filter_Config{
-<<<<<<< HEAD
-			util.MessageToStruct(&network_config.RBAC{
-=======
 			Config: util.MessageToStruct(&network_config.RBAC{
->>>>>>> 4103c230
 				Rules:       config.Rules,
 				ShadowRules: config.ShadowRules,
 				StatPrefix:  rbacTCPFilterStatPrefix,
@@ -445,11 +441,7 @@
 	rbacLog.Debugf("generated http filter config: %v", *config)
 	return &http_conn.HttpFilter{
 		Name:       rbacHTTPFilterName,
-<<<<<<< HEAD
-		ConfigType: &http_conn.HttpFilter_Config{util.MessageToStruct(config)},
-=======
 		ConfigType: &http_conn.HttpFilter_Config{Config: util.MessageToStruct(config)},
->>>>>>> 4103c230
 	}
 }
 
